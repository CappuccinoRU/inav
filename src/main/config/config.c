--- conflicted
+++ resolved
@@ -536,11 +536,7 @@
     if (masterConfig.current_profile_index > 2) // sanity check
         masterConfig.current_profile_index = 0;
 
-<<<<<<< HEAD
-    currentProfile = &masterConfig.profile[masterConfig.current_profile_index];
-=======
     setProfile(masterConfig.current_profile_index);
->>>>>>> 26cbe718
 
     validateAndFixConfig();
     activateConfig();
