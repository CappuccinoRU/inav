--- conflicted
+++ resolved
@@ -43,19 +43,12 @@
     BOXAIRMODE      = 20,
     BOXHOMERESET    = 21,
     BOXGCSNAV       = 22,
-<<<<<<< HEAD
-    BOXUNUSED       = 23,   // old HEADING LOCK
-=======
     BOXKILLSWITCH   = 23,   // old HEADING LOCK
->>>>>>> 46e94621
     BOXSURFACE      = 24,
     BOXFLAPERON     = 25,
     BOXTURNASSIST   = 26,
     BOXAUTOTRIM     = 27,
-<<<<<<< HEAD
     BOXAUTOTUNE     = 28,
-=======
->>>>>>> 46e94621
     CHECKBOX_ITEM_COUNT
 } boxId_e;
 
