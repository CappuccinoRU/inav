#pragma once

void mspProcess(void);
<<<<<<< HEAD


=======
void mspInit(void);
void sendMspTelemetry(void);

>>>>>>> b14b058f
<|MERGE_RESOLUTION|>--- conflicted
+++ resolved
@@ -1,11 +1,4 @@
-#pragma once
-
-void mspProcess(void);
-<<<<<<< HEAD
-
-
-=======
-void mspInit(void);
-void sendMspTelemetry(void);
-
->>>>>>> b14b058f
+#pragma once
+
+void mspProcess(void);
+void sendMspTelemetry(void);